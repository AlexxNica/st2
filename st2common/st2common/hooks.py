--- conflicted
+++ resolved
@@ -24,14 +24,9 @@
 
 from st2common import log as logging
 from st2common.persistence.auth import User
-<<<<<<< HEAD
 from st2common.exceptions import db as db_exceptions
 from st2common.exceptions import auth as auth_exceptions
 from st2common.exceptions import rbac as rbac_exceptions
-=======
-from st2common.exceptions import auth as exceptions
-from st2common.exceptions import db as db_exceptions
->>>>>>> 9e23bdac
 from st2common.util.jsonify import json_encode
 from st2common.util.auth import validate_token
 from st2common.constants.auth import HEADER_ATTRIBUTE_NAME
@@ -195,16 +190,13 @@
         elif isinstance(e, db_exceptions.StackStormDBObjectNotFoundError):
             status_code = httplib.NOT_FOUND
             message = str(e)
-<<<<<<< HEAD
+        elif isinstance(e, db_exceptions.StackStormDBObjectConflictError):
+            status_code = httplib.CONFLICT
+            message = str(e)
+            body['conflict-id'] = e.conflict_id
         elif isinstance(e, rbac_exceptions.AccessDeniedError):
             status_code = httplib.FORBIDDEN
             message = str(e)
-=======
-        elif isinstance(e, db_exceptions.StackStormDBObjectConflictError):
-            status_code = httplib.CONFLICT
-            message = str(e)
-            body['conflict-id'] = e.conflict_id
->>>>>>> 9e23bdac
         elif isinstance(e, ValueError):
             status_code = httplib.BAD_REQUEST
             message = getattr(e, 'message', str(e))
